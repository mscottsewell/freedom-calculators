// React imports
import { useState, useEffect } from 'react'

// Spark hooks for persistent data storage
import { useKV } from '@github/spark/hooks'

// UI component imports
import { Input } from '@/components/ui/input'
import { Label } from '@/components/ui/label'
import { Select, SelectContent, SelectItem, SelectTrigger, SelectValue } from '@/components/ui/select'
import { Card, CardHeader, CardTitle, CardContent } from '@/components/ui/card'

// Chart component imports from Recharts
import { AreaChart, Area, XAxis, YAxis, CartesianGrid, Tooltip, Legend, ResponsiveContainer } from 'recharts'

/**
 * Formats a number as currency with proper thousands separators
 * @param amount - The numeric amount to format
 * @returns Formatted currency string (e.g., "$1,234.56")
 */
const formatCurrency = (amount: number) => {
  return new Intl.NumberFormat('en-US', {
    style: 'currency',
    currency: 'USD',
    minimumFractionDigits: 2,
    maximumFractionDigits: 2
  }).format(amount)
}

// Available compounding frequency options
const compoundingFrequencies = [
  { value: '1', label: 'Annually' },
  { value: '12', label: 'Monthly' }
]

// Available deposit frequency options
const depositFrequencies = [
  { value: '0', label: 'None' },
  { value: '12', label: 'Monthly' },
  { value: '1', label: 'Annual' }
]

/**
 * Compound Interest Calculator Component
 * 
 * Calculates investment growth using compound interest with optional additional deposits.
 * Demonstrates the power of compound interest and regular investing over time.
 * 
 * Educational Purpose:
 * - Shows how money grows exponentially through compound interest
 * - Demonstrates the impact of regular additional deposits
 * - Illustrates different compounding frequencies
 * - Reinforces the importance of starting early and being consistent
 * 
 * Features:
 * - Supports different compounding frequencies (annual, monthly)
 * - Optional additional deposits (monthly or annual)
 * - Real-time calculation updates
 * - Visual chart showing principal vs interest growth
 * - Detailed formula explanation and assumptions
 * - Total return percentage calculation
 */
export default function CompoundInterestCalculator() {
  // Persistent input states - survive page refreshes
  const [principal, setPrincipal] = useKV('compound-principal', '')
  const [interestRate, setInterestRate] = useKV('compound-rate', '')
  const [years, setYears] = useKV('compound-years', '')
  const [compoundingFreq, setCompoundingFreq] = useKV('compound-frequency', '12')
  const [additionalDeposit, setAdditionalDeposit] = useKV('compound-deposit', '')
  const [depositFreq, setDepositFreq] = useKV('compound-deposit-freq', '0')

  // Temporary calculation results - recalculated on input changes
  const [results, setResults] = useState({
    finalAmount: 0,           // Total final value
    totalInterest: 0,         // Interest earned
    totalDeposits: 0,         // Total money put in
    totalReturnPercentage: 0  // Return as percentage
  })

  // Chart data for growth visualization over time
  const [chartData, setChartData] = useState<Array<{year: number, principal: number, interest: number}>>([])

  /**
   * Effect to recalculate compound interest whenever inputs change
   * Uses the compound interest formula: A = P(1 + r/n)^(nt)
   * Plus additional calculations for regular deposits
   */
  useEffect(() => {
    // Convert string inputs to numbers with fallbacks
    const P = parseFloat(principal) || 0        // Principal amount
    const r = parseFloat(interestRate) / 100 || 0  // Interest rate (decimal)
    const t = parseInt(years) || 0              // Time in years
    const n = parseInt(compoundingFreq) || 12   // Compounding frequency per year
    const deposit = parseFloat(additionalDeposit) || 0  // Additional deposit amount
    const depositFreqNum = parseInt(depositFreq) || 0   // Deposit frequency per year

    // Only calculate if we have valid inputs
    if (P > 0 && r >= 0 && t > 0) {
      // Step 1: Calculate compound growth of initial principal
      // Uses the compound interest formula: A = P(1 + r/n)^(nt)
      // Where: P = principal, r = annual rate, n = compounding frequency, t = time in years
      let finalAmount = P * Math.pow(1 + r / n, n * t)
      let totalDeposits = P  // Track total money invested (starts with initial principal)
      
      // Step 2: Calculate future value of additional deposits if specified
      if (deposit > 0 && depositFreqNum > 0) {
        const totalPayments = depositFreqNum * t  // Total number of additional deposits over time
        totalDeposits += deposit * totalPayments  // Add all deposits to total invested
        
        // Calculate future value of each deposit based on when it's made
        // Each deposit compounds for a different amount of time
        // Earlier deposits compound longer than later deposits
        let depositsFutureValue = 0
        
        // Process each deposit individually to account for different compounding periods
        for (let period = 1; period <= totalPayments; period++) {
          // Calculate how long this deposit has to compound (in years)
          // Period 1 deposit compounds for almost the full time
          // Last period deposit compounds for almost no time
          const timeRemaining = t - (period / depositFreqNum)
          
          // Calculate future value of this single deposit using compound interest formula
          const thisDepositFV = deposit * Math.pow(1 + r / n, n * timeRemaining)
          depositsFutureValue += thisDepositFV
        }
        
        // Add the future value of all deposits to the final amount
        finalAmount += depositsFutureValue
      }

      // Step 3: Calculate derived values for display
      const totalInterest = finalAmount - totalDeposits  // Interest earned = Final - Invested
      const totalReturnPercentage = totalDeposits > 0 ? ((finalAmount - totalDeposits) / totalDeposits) * 100 : 0

      setResults({
        finalAmount,
        totalInterest,
        totalDeposits,
        totalReturnPercentage
      })

      // Step 4: Generate chart data showing growth progression year by year
      // This creates data points for the area chart visualization
      const data = []
      for (let year = 0; year <= t; year++) {
        // Calculate how much the initial principal has grown by this year
        let yearAmount = P * Math.pow(1 + r / n, n * year)
        let yearDeposits = P  // Track total deposits made by this year
        
        // Add deposits made up to this point in time
        if (deposit > 0 && depositFreqNum > 0 && year > 0) {
          const paymentsThisYear = Math.floor(depositFreqNum * year)  // Number of deposits made
          yearDeposits += deposit * paymentsThisYear
          
          // Calculate the future value of all deposits made up to this year
          // Each deposit compounds from when it was made until this point
          let depositsFutureValue = 0
          for (let period = 1; period <= paymentsThisYear; period++) {
            const timeRemaining = year - (period / depositFreqNum)
            const thisDepositFV = deposit * Math.pow(1 + r / n, n * timeRemaining)
            depositsFutureValue += thisDepositFV
          }
          
          yearAmount += depositsFutureValue
        }
        
        // Calculate interest portion for chart visualization
        // Interest = Total Value - Money Actually Invested
        const yearInterest = yearAmount - yearDeposits
        
        // Store data point for chart (creates the stacked area visualization)
        data.push({
          year,
          principal: yearDeposits,    // Money put in (orange area in chart)
          interest: yearInterest      // Interest earned (green area in chart)
        })
      }
      setChartData(data)
    } else {
      // Reset results if inputs are invalid
      setResults({
        finalAmount: 0,
        totalInterest: 0,
        totalDeposits: 0,
        totalReturnPercentage: 0
      })
      setChartData([])
    }
  }, [principal, interestRate, years, compoundingFreq, additionalDeposit, depositFreq])

  // Validation check for displaying results
  const hasValidInputs = parseFloat(principal) > 0 && parseFloat(interestRate) >= 0 && parseInt(years) > 0

  return (
    <div className="space-y-6">
      <div className="grid grid-cols-1 md:grid-cols-2 lg:grid-cols-3 gap-4">
        <div className="space-y-2">
          <Label htmlFor="principal">Principal Amount ($)</Label>
          <Input
            id="principal"
            type="number"
            value={principal}
            onChange={(e) => setPrincipal(e.target.value)}
            placeholder="10000"
          />
        </div>
        <div className="space-y-2">
          <Label htmlFor="interest-rate">Interest Rate (%)</Label>
          <Input
            id="interest-rate"
            type="number"
            step="0.1"
            value={interestRate}
            onChange={(e) => setInterestRate(e.target.value)}
            placeholder="7.0"
          />
        </div>
        <div className="space-y-2">
          <Label htmlFor="years">Years</Label>
          <Input
            id="years"
            type="number"
            value={years}
            onChange={(e) => setYears(e.target.value)}
            placeholder="10"
          />
        </div>
        <div className="space-y-2">
          <Label htmlFor="compounding-freq">Compounding Frequency</Label>
          <Select value={compoundingFreq} onValueChange={setCompoundingFreq}>
            <SelectTrigger id="compounding-freq">
              <SelectValue />
            </SelectTrigger>
            <SelectContent>
              {compoundingFrequencies.map((freq) => (
                <SelectItem key={freq.value} value={freq.value}>
                  {freq.label}
                </SelectItem>
              ))}
            </SelectContent>
          </Select>
        </div>
        <div className="space-y-2">
          <Label htmlFor="additional-deposit">Additional Deposit ($)</Label>
          <Input
            id="additional-deposit"
            type="number"
            value={additionalDeposit}
            onChange={(e) => setAdditionalDeposit(e.target.value)}
            placeholder="100"
          />
        </div>
        <div className="space-y-2">
          <Label htmlFor="deposit-freq">Deposit Frequency</Label>
          <Select value={depositFreq} onValueChange={setDepositFreq}>
            <SelectTrigger id="deposit-freq">
              <SelectValue />
            </SelectTrigger>
            <SelectContent>
              {depositFrequencies.map((freq) => (
                <SelectItem key={freq.value} value={freq.value}>
                  {freq.label}
                </SelectItem>
              ))}
            </SelectContent>
          </Select>
        </div>
      </div>

      {hasValidInputs && (
        <>
          <div className="grid grid-cols-1 lg:grid-cols-3 gap-6">
            <Card>
              <CardHeader>
                <CardTitle className="text-lg">Results</CardTitle>
              </CardHeader>
              <CardContent className="space-y-4">
<<<<<<< HEAD
                <div className="flex justify-between items-center">
                  <div className="text-sm text-muted-foreground">Final Amount</div>
                  <div className="text-2xl font-bold text-primary">{formatCurrency(results.finalAmount)}</div>
                </div>
                <div className="flex justify-between items-center">
                  <div className="text-sm text-muted-foreground">Total Interest Earned</div>
                  <div className="text-xl font-semibold text-success">{formatCurrency(results.totalInterest)}</div>
                </div>
                <div className="flex justify-between items-center">
                  <div className="text-sm text-muted-foreground">Total Deposits</div>
                  <div className="text-xl font-semibold text-warning">{formatCurrency(results.totalDeposits)}</div>
                </div>
                <div className="flex justify-between items-center">
                  <div className="text-sm text-muted-foreground">Total Return</div>
                  <div className="text-xl font-semibold text-info">{results.totalReturnPercentage.toLocaleString('en-US', { minimumFractionDigits: 2, maximumFractionDigits: 2 })}%</div>
                </div>
              </CardContent>
            </Card>

            <Card className="lg:col-span-2">
              <CardHeader>
                <CardTitle className="text-lg">Growth Over Time</CardTitle>
              </CardHeader>
              <CardContent>
                <ResponsiveContainer width="100%" height={300}>
                  <AreaChart data={chartData}>
                    <CartesianGrid strokeDasharray="3 3" />
                    <XAxis dataKey="year" />
                    <YAxis tickFormatter={(value) => `$${(value / 1000).toFixed(0)}k`} />
                    <Tooltip 
                      formatter={(value: number, name: string) => [
                        formatCurrency(value), 
                        name === 'principal' ? 'Principal: ' : 'Interest: '
                      ]}
                      labelFormatter={(label) => `Year ${label}`}
                    />
                    <Legend />
                    <Area 
                      type="monotone" 
                      dataKey="principal" 
                      stackId="1"
                      stroke="oklch(0.65 0.15 45)" 
                      fill="oklch(0.65 0.15 45)"
                      name="Principal"
                    />
                    <Area 
                      type="monotone" 
                      dataKey="interest" 
                      stackId="1"
                      stroke="oklch(0.5 0.15 140)" 
                      fill="oklch(0.5 0.15 140)"
                      name="Interest"
                    />
                  </AreaChart>
                </ResponsiveContainer>
              </CardContent>
            </Card>
          </div>

          <div className="grid grid-cols-1 lg:grid-cols-2 gap-6 mt-6">
            <Card className="border-info">
              <CardHeader>
                <CardTitle className="text-info flex items-center gap-2">
                  📐 Formula Used
                </CardTitle>
              </CardHeader>
              <CardContent className="space-y-4">
                <div>
                  <h4 className="font-semibold mb-2">Compound Interest Formula:</h4>
                  <div className="bg-muted p-3 rounded-lg font-mono text-sm">
                    A = P(1 + r/n)^(nt)
                  </div>
                  <div className="text-sm text-muted-foreground mt-2 space-y-1">
                    <div><strong>A</strong> = Final amount</div>
                    <div><strong>P</strong> = Principal (initial investment)</div>
                    <div><strong>r</strong> = Annual interest rate (decimal)</div>
                    <div><strong>n</strong> = Compounding frequency per year</div>
                    <div><strong>t</strong> = Time in years</div>
                  </div>
                </div>
                
                <div>
                  <h4 className="font-semibold mb-2">Additional Deposits Formula:</h4>
                  <div className="bg-muted p-3 rounded-lg font-mono text-sm">
                    FV = PMT × ((1 + r/n)^(nt) - 1) / (r/n)
                  </div>
                  <div className="text-sm text-muted-foreground mt-2 space-y-1">
                    <div><strong>FV</strong> = Future value of deposits</div>
                    <div><strong>PMT</strong> = Regular deposit amount</div>
                  </div>
                </div>
              </CardContent>
            </Card>

            <Card className="border-warning">
              <CardHeader>
                <CardTitle className="text-warning flex items-center gap-2">
                  ⚠️ Key Assumptions
                </CardTitle>
              </CardHeader>
              <CardContent>
                <ul className="space-y-2 text-sm">
                  <li className="flex items-start gap-2">
                    <span className="text-warning mt-0.5">•</span>
                    <span>Interest rate remains constant throughout the investment period</span>
                  </li>
                  <li className="flex items-start gap-2">
                    <span className="text-warning mt-0.5">•</span>
                    <span>Additional deposits are made at the end of each period</span>
                  </li>
                  <li className="flex items-start gap-2">
                    <span className="text-warning mt-0.5">•</span>
                    <span>No withdrawals are made during the investment period</span>
                  </li>
                  <li className="flex items-start gap-2">
                    <span className="text-warning mt-0.5">•</span>
                    <span>All interest is reinvested (compounded) automatically</span>
                  </li>
                  <li className="flex items-start gap-2">
                    <span className="text-warning mt-0.5">•</span>
                    <span>No taxes or fees are considered in the calculation</span>
                  </li>
                  <li className="flex items-start gap-2">
                    <span className="text-warning mt-0.5">•</span>
                    <span>Market volatility and inflation are not factored in</span>
                  </li>
                </ul>
=======
                <div className="space-y-2">
                  <div className="text-sm text-muted-foreground">Final Amount</div>
                  <div className="text-2xl font-bold text-primary">{formatCurrency(results.finalAmount)}</div>
                </div>
                <div className="space-y-2">
                  <div className="text-sm text-muted-foreground">Total Interest Earned</div>
                  <div className="text-xl font-semibold text-success">{formatCurrency(results.totalInterest)}</div>
                </div>
                <div className="space-y-2">
                  <div className="text-sm text-muted-foreground">Total Deposits</div>
                  <div className="text-xl font-semibold text-warning">{formatCurrency(results.totalDeposits)}</div>
                </div>
              </CardContent>
            </Card>

            <Card className="lg:col-span-2">
              <CardHeader>
                <CardTitle className="text-lg">Growth Over Time</CardTitle>
              </CardHeader>
              <CardContent>
                <ResponsiveContainer width="100%" height={300}>
                  <AreaChart data={chartData}>
                    <CartesianGrid strokeDasharray="3 3" />
                    <XAxis dataKey="year" />
                    <YAxis tickFormatter={(value) => `$${(value / 1000).toFixed(0)}k`} />
                    <Tooltip 
                      formatter={(value: number, name: string) => [
                        formatCurrency(value), 
                        name === 'principal' ? 'Principal' : 'Interest'
                      ]}
                      labelFormatter={(label) => `Year ${label}`}
                    />
                    <Legend />
                    <Area 
                      type="monotone" 
                      dataKey="principal" 
                      stackId="1"
                      stroke="oklch(0.65 0.15 45)" 
                      fill="oklch(0.65 0.15 45)"
                      name="Principal"
                    />
                    <Area 
                      type="monotone" 
                      dataKey="interest" 
                      stackId="1"
                      stroke="oklch(0.5 0.15 140)" 
                      fill="oklch(0.5 0.15 140)"
                      name="Interest"
                    />
                  </AreaChart>
                </ResponsiveContainer>
>>>>>>> a330b2b5
              </CardContent>
            </Card>
          </div>

<<<<<<< HEAD
          <Card className="border-accent mt-6">
=======
          <Card className="border-accent">
>>>>>>> a330b2b5
            <CardHeader>
              <CardTitle className="text-accent flex items-center gap-2">
                💡 Key Lesson
              </CardTitle>
            </CardHeader>
            <CardContent>
              <p className="text-foreground">
                <strong>Compound interest is the eighth wonder of the world.</strong> The earlier you start investing, the more time your money has to grow exponentially. 
                Even small amounts invested regularly can become substantial wealth over time due to compounding. The key is starting early and being consistent - 
                time in the market is more powerful than timing the market. A 25-year-old who saves $200/month will have significantly more at retirement than 
                a 35-year-old who saves $400/month, simply because of those extra 10 years of compound growth.
              </p>
            </CardContent>
          </Card>
        </>
      )}
    </div>
  )
}<|MERGE_RESOLUTION|>--- conflicted
+++ resolved
@@ -268,218 +268,82 @@
       </div>
 
       {hasValidInputs && (
-        <>
-          <div className="grid grid-cols-1 lg:grid-cols-3 gap-6">
-            <Card>
-              <CardHeader>
-                <CardTitle className="text-lg">Results</CardTitle>
-              </CardHeader>
-              <CardContent className="space-y-4">
-<<<<<<< HEAD
-                <div className="flex justify-between items-center">
-                  <div className="text-sm text-muted-foreground">Final Amount</div>
-                  <div className="text-2xl font-bold text-primary">{formatCurrency(results.finalAmount)}</div>
-                </div>
-                <div className="flex justify-between items-center">
-                  <div className="text-sm text-muted-foreground">Total Interest Earned</div>
-                  <div className="text-xl font-semibold text-success">{formatCurrency(results.totalInterest)}</div>
-                </div>
-                <div className="flex justify-between items-center">
-                  <div className="text-sm text-muted-foreground">Total Deposits</div>
-                  <div className="text-xl font-semibold text-warning">{formatCurrency(results.totalDeposits)}</div>
-                </div>
-                <div className="flex justify-between items-center">
-                  <div className="text-sm text-muted-foreground">Total Return</div>
-                  <div className="text-xl font-semibold text-info">{results.totalReturnPercentage.toLocaleString('en-US', { minimumFractionDigits: 2, maximumFractionDigits: 2 })}%</div>
-                </div>
-              </CardContent>
-            </Card>
-
-            <Card className="lg:col-span-2">
-              <CardHeader>
-                <CardTitle className="text-lg">Growth Over Time</CardTitle>
-              </CardHeader>
-              <CardContent>
-                <ResponsiveContainer width="100%" height={300}>
-                  <AreaChart data={chartData}>
-                    <CartesianGrid strokeDasharray="3 3" />
-                    <XAxis dataKey="year" />
-                    <YAxis tickFormatter={(value) => `$${(value / 1000).toFixed(0)}k`} />
-                    <Tooltip 
-                      formatter={(value: number, name: string) => [
-                        formatCurrency(value), 
-                        name === 'principal' ? 'Principal: ' : 'Interest: '
-                      ]}
-                      labelFormatter={(label) => `Year ${label}`}
-                    />
-                    <Legend />
-                    <Area 
-                      type="monotone" 
-                      dataKey="principal" 
-                      stackId="1"
-                      stroke="oklch(0.65 0.15 45)" 
-                      fill="oklch(0.65 0.15 45)"
-                      name="Principal"
-                    />
-                    <Area 
-                      type="monotone" 
-                      dataKey="interest" 
-                      stackId="1"
-                      stroke="oklch(0.5 0.15 140)" 
-                      fill="oklch(0.5 0.15 140)"
-                      name="Interest"
-                    />
-                  </AreaChart>
-                </ResponsiveContainer>
-              </CardContent>
-            </Card>
-          </div>
-
-          <div className="grid grid-cols-1 lg:grid-cols-2 gap-6 mt-6">
-            <Card className="border-info">
-              <CardHeader>
-                <CardTitle className="text-info flex items-center gap-2">
-                  📐 Formula Used
-                </CardTitle>
-              </CardHeader>
-              <CardContent className="space-y-4">
-                <div>
-                  <h4 className="font-semibold mb-2">Compound Interest Formula:</h4>
-                  <div className="bg-muted p-3 rounded-lg font-mono text-sm">
-                    A = P(1 + r/n)^(nt)
-                  </div>
-                  <div className="text-sm text-muted-foreground mt-2 space-y-1">
-                    <div><strong>A</strong> = Final amount</div>
-                    <div><strong>P</strong> = Principal (initial investment)</div>
-                    <div><strong>r</strong> = Annual interest rate (decimal)</div>
-                    <div><strong>n</strong> = Compounding frequency per year</div>
-                    <div><strong>t</strong> = Time in years</div>
-                  </div>
-                </div>
-                
-                <div>
-                  <h4 className="font-semibold mb-2">Additional Deposits Formula:</h4>
-                  <div className="bg-muted p-3 rounded-lg font-mono text-sm">
-                    FV = PMT × ((1 + r/n)^(nt) - 1) / (r/n)
-                  </div>
-                  <div className="text-sm text-muted-foreground mt-2 space-y-1">
-                    <div><strong>FV</strong> = Future value of deposits</div>
-                    <div><strong>PMT</strong> = Regular deposit amount</div>
-                  </div>
-                </div>
-              </CardContent>
-            </Card>
-
-            <Card className="border-warning">
-              <CardHeader>
-                <CardTitle className="text-warning flex items-center gap-2">
-                  ⚠️ Key Assumptions
-                </CardTitle>
-              </CardHeader>
-              <CardContent>
-                <ul className="space-y-2 text-sm">
-                  <li className="flex items-start gap-2">
-                    <span className="text-warning mt-0.5">•</span>
-                    <span>Interest rate remains constant throughout the investment period</span>
-                  </li>
-                  <li className="flex items-start gap-2">
-                    <span className="text-warning mt-0.5">•</span>
-                    <span>Additional deposits are made at the end of each period</span>
-                  </li>
-                  <li className="flex items-start gap-2">
-                    <span className="text-warning mt-0.5">•</span>
-                    <span>No withdrawals are made during the investment period</span>
-                  </li>
-                  <li className="flex items-start gap-2">
-                    <span className="text-warning mt-0.5">•</span>
-                    <span>All interest is reinvested (compounded) automatically</span>
-                  </li>
-                  <li className="flex items-start gap-2">
-                    <span className="text-warning mt-0.5">•</span>
-                    <span>No taxes or fees are considered in the calculation</span>
-                  </li>
-                  <li className="flex items-start gap-2">
-                    <span className="text-warning mt-0.5">•</span>
-                    <span>Market volatility and inflation are not factored in</span>
-                  </li>
-                </ul>
-=======
-                <div className="space-y-2">
-                  <div className="text-sm text-muted-foreground">Final Amount</div>
-                  <div className="text-2xl font-bold text-primary">{formatCurrency(results.finalAmount)}</div>
-                </div>
-                <div className="space-y-2">
-                  <div className="text-sm text-muted-foreground">Total Interest Earned</div>
-                  <div className="text-xl font-semibold text-success">{formatCurrency(results.totalInterest)}</div>
-                </div>
-                <div className="space-y-2">
-                  <div className="text-sm text-muted-foreground">Total Deposits</div>
-                  <div className="text-xl font-semibold text-warning">{formatCurrency(results.totalDeposits)}</div>
-                </div>
-              </CardContent>
-            </Card>
-
-            <Card className="lg:col-span-2">
-              <CardHeader>
-                <CardTitle className="text-lg">Growth Over Time</CardTitle>
-              </CardHeader>
-              <CardContent>
-                <ResponsiveContainer width="100%" height={300}>
-                  <AreaChart data={chartData}>
-                    <CartesianGrid strokeDasharray="3 3" />
-                    <XAxis dataKey="year" />
-                    <YAxis tickFormatter={(value) => `$${(value / 1000).toFixed(0)}k`} />
-                    <Tooltip 
-                      formatter={(value: number, name: string) => [
-                        formatCurrency(value), 
-                        name === 'principal' ? 'Principal' : 'Interest'
-                      ]}
-                      labelFormatter={(label) => `Year ${label}`}
-                    />
-                    <Legend />
-                    <Area 
-                      type="monotone" 
-                      dataKey="principal" 
-                      stackId="1"
-                      stroke="oklch(0.65 0.15 45)" 
-                      fill="oklch(0.65 0.15 45)"
-                      name="Principal"
-                    />
-                    <Area 
-                      type="monotone" 
-                      dataKey="interest" 
-                      stackId="1"
-                      stroke="oklch(0.5 0.15 140)" 
-                      fill="oklch(0.5 0.15 140)"
-                      name="Interest"
-                    />
-                  </AreaChart>
-                </ResponsiveContainer>
->>>>>>> a330b2b5
-              </CardContent>
-            </Card>
-          </div>
-
-<<<<<<< HEAD
-          <Card className="border-accent mt-6">
-=======
-          <Card className="border-accent">
->>>>>>> a330b2b5
+        <div className="grid grid-cols-1 lg:grid-cols-3 gap-6">
+          <Card>
             <CardHeader>
-              <CardTitle className="text-accent flex items-center gap-2">
-                💡 Key Lesson
-              </CardTitle>
+              <CardTitle className="text-lg">Results</CardTitle>
+            </CardHeader>
+            <CardContent className="space-y-4">
+              <div className="space-y-2">
+                <div className="text-sm text-muted-foreground">Final Amount</div>
+                <div className="text-2xl font-bold text-primary">{formatCurrency(results.finalAmount)}</div>
+              </div>
+              <div className="space-y-2">
+                <div className="text-sm text-muted-foreground">Total Interest Earned</div>
+                <div className="text-xl font-semibold text-success">{formatCurrency(results.totalInterest)}</div>
+              </div>
+              <div className="space-y-2">
+                <div className="text-sm text-muted-foreground">Total Deposits</div>
+                <div className="text-xl font-semibold text-warning">{formatCurrency(results.totalDeposits)}</div>
+              </div>
+            </CardContent>
+          </Card>
+
+          <Card className="lg:col-span-2">
+            <CardHeader>
+              <CardTitle className="text-lg">Growth Over Time</CardTitle>
             </CardHeader>
             <CardContent>
-              <p className="text-foreground">
-                <strong>Compound interest is the eighth wonder of the world.</strong> The earlier you start investing, the more time your money has to grow exponentially. 
-                Even small amounts invested regularly can become substantial wealth over time due to compounding. The key is starting early and being consistent - 
-                time in the market is more powerful than timing the market. A 25-year-old who saves $200/month will have significantly more at retirement than 
-                a 35-year-old who saves $400/month, simply because of those extra 10 years of compound growth.
-              </p>
+              <ResponsiveContainer width="100%" height={300}>
+                <AreaChart data={chartData}>
+                  <CartesianGrid strokeDasharray="3 3" />
+                  <XAxis dataKey="year" />
+                  <YAxis tickFormatter={(value) => `$${(value / 1000).toFixed(0)}k`} />
+                  <Tooltip 
+                    formatter={(value: number, name: string) => [
+                      formatCurrency(value), 
+                      name === 'principal' ? 'Principal' : 'Interest'
+                    ]}
+                    labelFormatter={(label) => `Year ${label}`}
+                  />
+                  <Legend />
+                  <Area 
+                    type="monotone" 
+                    dataKey="principal" 
+                    stackId="1"
+                    stroke="oklch(0.65 0.15 45)" 
+                    fill="oklch(0.65 0.15 45)"
+                    name="Principal"
+                  />
+                  <Area 
+                    type="monotone" 
+                    dataKey="interest" 
+                    stackId="1"
+                    stroke="oklch(0.5 0.15 140)" 
+                    fill="oklch(0.5 0.15 140)"
+                    name="Interest"
+                  />
+                </AreaChart>
+              </ResponsiveContainer>
             </CardContent>
           </Card>
-        </>
+        </div>
+
+        <Card className="border-accent">
+          <CardHeader>
+            <CardTitle className="text-accent flex items-center gap-2">
+              💡 Key Lesson
+            </CardTitle>
+          </CardHeader>
+          <CardContent>
+            <p className="text-foreground">
+              <strong>Compound interest is the eighth wonder of the world.</strong> The earlier you start investing, the more time your money has to grow exponentially. 
+              Even small amounts invested regularly can become substantial wealth over time due to compounding. The key is starting early and being consistent - 
+              time in the market is more powerful than timing the market. A 25-year-old who saves $200/month will have significantly more at retirement than 
+              a 35-year-old who saves $400/month, simply because of those extra 10 years of compound growth.
+            </p>
+          </CardContent>
+        </Card>
       )}
     </div>
   )
