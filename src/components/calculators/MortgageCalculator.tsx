// React imports
import { useState, useEffect } from 'react'

// Spark hooks for persistent data storage
import { useKV } from '@github/spark/hooks'

// UI component imports
import { Input } from '@/components/ui/input'
import { Label } from '@/components/ui/label'
import { Card, CardHeader, CardTitle, CardContent } from '@/components/ui/card'
import { Table, TableBody, TableCell, TableHead, TableHeader, TableRow } from '@/components/ui/table'
import { ScrollArea } from '@/components/ui/scroll-area'

/**
 * Formats a number as currency with proper thousands separators
 * Used throughout the mortgage calculator for displaying dollar amounts
 */
const formatCurrency = (amount: number) => {
  return new Intl.NumberFormat('en-US', {
    style: 'currency',
    currency: 'USD',
    minimumFractionDigits: 2,
    maximumFractionDigits: 2
  }).format(amount)
}

/**
 * Interface for yearly mortgage amortization data
 * Tracks the key financial metrics for each year of the loan
 */
interface YearlyData {
  year: number               // Year number (1, 2, 3, etc.)
  beginningBalance: number   // Loan balance at start of year
  totalPayments: number      // Total payments made this year
  principalPaid: number      // Principal paid down this year
  interestPaid: number       // Interest paid this year
  endingBalance: number      // Loan balance at end of year
}

/**
 * Interface for individual monthly payment details
 * Provides granular view of each mortgage payment
 */
interface PaymentDetail {
  month: number    // Payment number (1-360 for 30-year loan)
  payment: number  // Monthly payment amount
  principal: number // Principal portion of payment
  interest: number  // Interest portion of payment
  balance: number   // Remaining balance after payment
}

/**
 * Mortgage Calculator Component
 * 
 * Calculates mortgage payments and generates complete amortization schedules.
 * Helps students understand how mortgages work and the long-term cost of borrowing.
 * 
 * Educational Purpose:
 * - Demonstrates the structure of mortgage payments (principal vs interest)
 * - Shows how payments are allocated over the life of the loan
 * - Illustrates the impact of down payments on loan amounts
 * - Teaches the concept of building equity over time
 * - Reinforces the importance of understanding total loan costs
 * 
 * Features:
 * - Home price and down payment percentage inputs
 * - Automatic loan amount calculation
 * - Monthly payment calculation using standard mortgage formula
 * - Complete yearly amortization schedule
 * - Detailed monthly payment breakdown
 * - Equity calculation showing wealth building
 * - Sticky table headers for easy data viewing
 * 
 * Key Financial Concepts:
 * - Loan-to-value ratio (LTV) through down payment percentage
 * - Amortization and how payment allocation changes over time
 * - Equity building through principal payments and appreciation
 * - Total cost of borrowing including all interest payments
 */
export default function MortgageCalculator() {
  // Persistent input states - survive page refreshes
  const [homePrice, setHomePrice] = useKV('mortgage-home-price', '')
  const [downPaymentPercent, setDownPaymentPercent] = useKV('mortgage-down-payment-percent', '10')
  const [interestRate, setInterestRate] = useKV('mortgage-interest-rate', '')
  const [loanTerm, setLoanTerm] = useKV('mortgage-loan-term', '')

  const [results, setResults] = useState({
    loanAmount: 0,
    monthlyPayment: 0,
    totalInterest: 0,
    totalPaid: 0
  })

  const [yearlySchedule, setYearlySchedule] = useState<YearlyData[]>([])
  const [monthlySchedule, setMonthlySchedule] = useState<PaymentDetail[]>([])

  /**
   * Effect to calculate mortgage payment and amortization schedules whenever inputs change
   * 
   * Mortgage calculations follow the same amortizing loan principles as auto loans but with
   * additional complexity around home pricing and down payments. Key concepts:
   * 
   * 1. Loan Amount = Home Price - Down Payment
   * 2. Down payment reduces the principal borrowed and affects monthly payments
   * 3. Equity = Down Payment + Principal Paid + Home Appreciation
   * 4. Longer terms (30 vs 15 years) reduce payments but increase total interest
   * 
   * Mathematical Background:
   * - Uses the same PMT formula as auto loans: PMT = P × [r(1+r)^n] / [(1+r)^n - 1]
   * - Loan-to-Value ratio = Loan Amount / Home Price
   * - Total Equity = Home Value - Remaining Loan Balance
   * 
   * Educational Purpose:
   * - Demonstrates the impact of down payments on monthly payments and total cost
   * - Shows how much of early payments go to interest vs building equity
   * - Illustrates the long-term commitment and cost of homeownership
   * - Teaches the concept of building wealth through home equity
   * - Reinforces the importance of understanding total borrowing costs
   */
  useEffect(() => {
    // Convert string inputs to numbers and calculate derived values
    const housePriceValue = parseFloat(homePrice) || 0
    const downPaymentPercentValue = parseFloat(downPaymentPercent) || 0
    
    // Calculate down payment amount from percentage
    const downPaymentAmount = housePriceValue * (downPaymentPercentValue / 100)
    
    // Calculate loan principal (amount borrowed after down payment)
    const principal = Math.max(0, housePriceValue - downPaymentAmount)
    
    const annualRate = parseFloat(interestRate) / 100 || 0  // Convert percentage to decimal
    const years = parseInt(loanTerm) || 0                   // Loan term in years

    // Only calculate if we have valid inputs
    if (principal > 0 && annualRate >= 0 && years > 0) {
      const monthlyRate = annualRate / 12               // Convert annual rate to monthly
      const numberOfPayments = years * 12              // Total number of payments

      let monthlyPayment: number
      
      // Handle special case of 0% interest (interest-free loan)
      if (annualRate === 0) {
        monthlyPayment = principal / numberOfPayments
      } else {
        // Standard amortizing mortgage payment formula
        // This is the same formula used by banks and mortgage calculators
        const numerator = monthlyRate * Math.pow(1 + monthlyRate, numberOfPayments)
        const denominator = Math.pow(1 + monthlyRate, numberOfPayments) - 1
        monthlyPayment = principal * (numerator / denominator)
      }

      // Generate detailed payment schedules
      let remainingBalance = principal
      let totalInterestPaid = 0
      const monthlyData: PaymentDetail[] = []
      const yearlyData: YearlyData[] = []

      // Calculate each monthly payment's allocation
      for (let month = 1; month <= numberOfPayments; month++) {
        // Interest portion: remaining balance × monthly interest rate
        const interestPayment = remainingBalance * monthlyRate
        
        // Principal portion: fixed payment - interest (varies each month)
        const principalPayment = monthlyPayment - interestPayment
        
        // Update remaining loan balance
        remainingBalance = Math.max(0, remainingBalance - principalPayment)
        
        // Track cumulative interest paid
        totalInterestPaid += interestPayment

        // Store monthly payment details
        monthlyData.push({
          month,
          payment: monthlyPayment,
          principal: principalPayment,
          interest: interestPayment,
          balance: remainingBalance
        })

        // Aggregate data by year for yearly summary table
        const currentYear = Math.ceil(month / 12)
        const isLastMonthOfYear = month % 12 === 0 || month === numberOfPayments

        if (isLastMonthOfYear) {
          // Calculate year start and end boundaries
          const yearStart = (currentYear - 1) * 12 + 1
          const yearEnd = Math.min(currentYear * 12, numberOfPayments)
          const yearPayments = monthlyData.slice(yearStart - 1, yearEnd)
          
          // Calculate yearly totals by summing monthly data
          const beginningBalance = yearStart === 1 ? principal : monthlyData[yearStart - 2].balance
          const totalPayments = yearPayments.reduce((sum, p) => sum + p.payment, 0)
          const principalPaid = yearPayments.reduce((sum, p) => sum + p.principal, 0)
          const interestPaid = yearPayments.reduce((sum, p) => sum + p.interest, 0)
          const endingBalance = yearPayments[yearPayments.length - 1].balance

          yearlyData.push({
            year: currentYear,
            beginningBalance,
            totalPayments,
            principalPaid,
            interestPaid,
            endingBalance
          })
        }
      }

      // Update state with calculated results
      setResults({
        loanAmount: principal,
        monthlyPayment,
        totalInterest: totalInterestPaid,
        totalPaid: principal + totalInterestPaid  // Total amount paid over loan life
      })

      setYearlySchedule(yearlyData)
      setMonthlySchedule(monthlyData)
    } else {
      // Reset results if inputs are invalid
      setResults({
        loanAmount: 0,
        monthlyPayment: 0,
        totalInterest: 0,
        totalPaid: 0
      })
      setYearlySchedule([])
      setMonthlySchedule([])
    }
  }, [homePrice, downPaymentPercent, interestRate, loanTerm])

  const hasValidInputs = parseFloat(homePrice) > 0 && parseFloat(downPaymentPercent) >= 0 && 
                        parseFloat(downPaymentPercent) < 100 && 
                        parseFloat(interestRate) >= 0 && parseInt(loanTerm) > 0

  return (
    <div className="space-y-6">
      <div className="grid grid-cols-1 md:grid-cols-4 gap-4">
        <div className="space-y-2">
          <Label htmlFor="home-price">Home Price ($)</Label>
          <Input
            id="home-price"
            type="number"
            value={homePrice}
            onChange={(e) => setHomePrice(e.target.value)}
            placeholder="350000"
          />
        </div>
        <div className="space-y-2">
          <Label htmlFor="down-payment">Down Payment (%)</Label>
          <Input
            id="down-payment"
            type="number"
            step="0.1"
            value={downPaymentPercent}
            onChange={(e) => setDownPaymentPercent(e.target.value)}
            placeholder="10"
          />
        </div>
        <div className="space-y-2">
          <Label htmlFor="interest-rate">Interest Rate (%)</Label>
          <Input
            id="interest-rate"
            type="number"
            step="0.1"
            value={interestRate}
            onChange={(e) => setInterestRate(e.target.value)}
            placeholder="3.5"
          />
        </div>
        <div className="space-y-2">
          <Label htmlFor="loan-term">Loan Term (Years)</Label>
          <Input
            id="loan-term"
            type="number"
            value={loanTerm}
            onChange={(e) => setLoanTerm(e.target.value)}
            placeholder="30"
          />
        </div>
      </div>

      {hasValidInputs && (
        <>
          <Card>
            <CardHeader>
              <CardTitle className="text-lg">Mortgage Summary</CardTitle>
            </CardHeader>
            <CardContent className="space-y-4">
              <div className="grid grid-cols-1 md:grid-cols-5 gap-4">
                <div className="text-center p-4 bg-secondary rounded-lg">
                  <div className="text-sm text-muted-foreground mb-1">Down Payment</div>
                  <div className="text-xl font-semibold text-accent">{formatCurrency(parseFloat(homePrice) * (parseFloat(downPaymentPercent) || 0) / 100)}</div>
                </div>
                <div className="text-center p-4 bg-secondary rounded-lg">
                  <div className="text-sm text-muted-foreground mb-1">Loan Amount</div>
                  <div className="text-xl font-semibold text-info">{formatCurrency(results.loanAmount)}</div>
                </div>
                <div className="text-center p-4 bg-secondary rounded-lg">
                  <div className="text-sm text-muted-foreground mb-1">Monthly Payment</div>
                  <div className="text-2xl font-bold text-primary">{formatCurrency(results.monthlyPayment)}</div>
                </div>
                <div className="text-center p-4 bg-secondary rounded-lg">
                  <div className="text-sm text-muted-foreground mb-1">Total Interest</div>
                  <div className="text-xl font-semibold text-destructive">{formatCurrency(results.totalInterest)}</div>
                </div>
                <div className="text-center p-4 bg-secondary rounded-lg">
                  <div className="text-sm text-muted-foreground mb-1">Total Amount</div>
                  <div className="text-xl font-semibold text-foreground">{formatCurrency(results.totalPaid)}</div>
                </div>
              </div>
            </CardContent>
          </Card>

          <div className="grid grid-cols-1 lg:grid-cols-2 gap-6">
            <Card>
              <CardHeader>
                <CardTitle className="text-lg">Yearly Amortization Schedule</CardTitle>
              </CardHeader>
              <CardContent>
                <ScrollArea className="h-[500px] w-full">
                  <div className="pr-4">
                    <Table>
                      <TableHeader className="sticky top-0 bg-muted">
                        <TableRow>
                          <TableHead className="w-16">Year</TableHead>
                          <TableHead className="text-right">Payments</TableHead>
                          <TableHead className="text-right">Principal</TableHead>
                          <TableHead className="text-right">Interest</TableHead>
                          <TableHead className="text-right">End Balance</TableHead>
                          <TableHead className="text-right">Total Equity</TableHead>
                        </TableRow>
                      </TableHeader>
                      <TableBody>
                        {yearlySchedule.map((year) => (
                          <TableRow key={year.year}>
                            <TableCell>{year.year}</TableCell>
                            <TableCell className="text-right">{formatCurrency(year.totalPayments)}</TableCell>
                            <TableCell className="text-right">{formatCurrency(year.principalPaid)}</TableCell>
                            <TableCell className="text-right">{formatCurrency(year.interestPaid)}</TableCell>
                            <TableCell className="text-right">{formatCurrency(year.endingBalance)}</TableCell>
                            <TableCell className="text-right">{formatCurrency(results.loanAmount - year.endingBalance)}</TableCell>
                          </TableRow>
                        ))}
                      </TableBody>
                    </Table>
                  </div>
                </ScrollArea>
              </CardContent>
            </Card>

            <Card>
              <CardHeader>
                <CardTitle className="text-lg">Monthly Payment Breakdown</CardTitle>
              </CardHeader>
              <CardContent>
                <ScrollArea className="h-[500px] w-full">
                  <div className="pr-4">
                    <Table>
                      <TableHeader className="sticky top-0 bg-muted">
                        <TableRow>
                          <TableHead className="w-20">Payment #</TableHead>
                          <TableHead className="text-right">Payment</TableHead>
                          <TableHead className="text-right">Principal</TableHead>
                          <TableHead className="text-right">Interest</TableHead>
                          <TableHead className="text-right">Balance</TableHead>
                        </TableRow>
                      </TableHeader>
                      <TableBody>
                        {monthlySchedule.map((payment) => (
                          <TableRow key={payment.month}>
                            <TableCell>{payment.month}</TableCell>
                            <TableCell className="text-right">{formatCurrency(payment.payment)}</TableCell>
                            <TableCell className="text-right">{formatCurrency(payment.principal)}</TableCell>
                            <TableCell className="text-right">{formatCurrency(payment.interest)}</TableCell>
                            <TableCell className="text-right">{formatCurrency(payment.balance)}</TableCell>
                          </TableRow>
                        ))}
                      </TableBody>
                    </Table>
                  </div>
                </ScrollArea>
              </CardContent>
            </Card>
          </div>

<<<<<<< HEAD
          {/* Key Lesson Section */}
          <Card className="mt-6 border-accent">
            <CardHeader>
              <CardTitle className="text-accent flex items-center gap-2">
                💡 Key Lesson
              </CardTitle>
            </CardHeader>
            <CardContent>
              <p className="text-foreground">
                <strong>Your home can be your largest investment or your biggest financial mistake.</strong> A mortgage allows you to leverage borrowed money to potentially build wealth through real estate appreciation. 
                However, the total interest paid over 30 years often equals or exceeds the original loan amount. Making extra principal payments early in the loan dramatically reduces total interest costs. 
                Remember that a home isn't just an investment - it provides shelter and stability. Buy what you can afford, not what the bank will lend you.
              </p>
            </CardContent>
          </Card>
        </>
=======
      {hasValidInputs && (
        <Card className="border-accent">
          <CardHeader>
            <CardTitle className="text-accent flex items-center gap-2">
              💡 Key Lesson
            </CardTitle>
          </CardHeader>
          <CardContent>
            <p className="text-foreground">
              <strong>Your home can be your largest investment or your biggest financial mistake.</strong> A mortgage allows you to leverage borrowed money to potentially build wealth through real estate appreciation. 
              However, the total interest paid over 30 years often equals or exceeds the original loan amount. Making extra principal payments early in the loan dramatically reduces total interest costs. 
              Remember that a home isn't just an investment - it provides shelter and stability. Buy what you can afford, not what the bank will lend you.
            </p>
          </CardContent>
        </Card>
>>>>>>> a330b2b5
      )}
    </div>
  )
}<|MERGE_RESOLUTION|>--- conflicted
+++ resolved
@@ -384,24 +384,6 @@
             </Card>
           </div>
 
-<<<<<<< HEAD
-          {/* Key Lesson Section */}
-          <Card className="mt-6 border-accent">
-            <CardHeader>
-              <CardTitle className="text-accent flex items-center gap-2">
-                💡 Key Lesson
-              </CardTitle>
-            </CardHeader>
-            <CardContent>
-              <p className="text-foreground">
-                <strong>Your home can be your largest investment or your biggest financial mistake.</strong> A mortgage allows you to leverage borrowed money to potentially build wealth through real estate appreciation. 
-                However, the total interest paid over 30 years often equals or exceeds the original loan amount. Making extra principal payments early in the loan dramatically reduces total interest costs. 
-                Remember that a home isn't just an investment - it provides shelter and stability. Buy what you can afford, not what the bank will lend you.
-              </p>
-            </CardContent>
-          </Card>
-        </>
-=======
       {hasValidInputs && (
         <Card className="border-accent">
           <CardHeader>
@@ -417,7 +399,6 @@
             </p>
           </CardContent>
         </Card>
->>>>>>> a330b2b5
       )}
     </div>
   )
