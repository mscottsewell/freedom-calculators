--- conflicted
+++ resolved
@@ -115,16 +115,10 @@
                   value={calc.id}
                   className="flex flex-col items-center gap-3 p-4 text-lg font-bold"
                 >
-<<<<<<< HEAD
                   {/* Calculator icon - larger and more prominent */}
                   <IconComponent size={40} />
                   {/* Calculator name - bold and larger text */}
                   <span className="text-center leading-tight font-bold">{calc.title}</span>
-=======
-                  {/* Increased calculator icon size (was 48) */}
-                  <IconComponent size={NAV_ICON_SIZE} />
-                  <span className="text-center leading-tight text-lg font-bold">{calc.title}</span>
->>>>>>> 695a90a2
                 </TabsTrigger>
               )
             })}
